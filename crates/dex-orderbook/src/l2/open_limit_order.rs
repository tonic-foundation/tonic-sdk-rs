--- conflicted
+++ resolved
@@ -37,10 +37,7 @@
     /// responsibility of the containing [L2] or other accessor to initialize
     /// the value at runtime.
     #[borsh_skip]
-<<<<<<< HEAD
     pub side: Option<Side>,
-=======
-    pub side: OnceCell<Side>,
 
     /// Index of the price level. Access with
     /// [unwrap_price_rank](OpenLimitOrder::unwrap_price_rank).
@@ -49,8 +46,7 @@
     /// responsibility of the containing [L2] or other accessor to initialize
     /// the value at runtime.
     #[borsh_skip]
-    pub price_rank: OnceCell<u32>,
->>>>>>> 5cdcace0
+    pub price_rank: Option<u32>,
 }
 
 impl OpenLimitOrder {
